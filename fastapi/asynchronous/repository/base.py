from typing import Any, Dict, List, Optional, Type, Union

<<<<<<< HEAD
=======
from pydantic import BaseModel
>>>>>>> 01eb967f
from beanie import Document
from beanie.odm.queries.find import FindMany
from beanie.operators import Or, RegEx


class BaseRepository:
    model: Type[Document]

    def _get_query_kwargs(
        self,
        fetch_links: bool = False,
        nesting_depths_per_field: Optional[Dict[str, int]] = None,
        projection: Optional[Union[List[str], Type[BaseModel]]] = None,
    ):
        kwargs = {
            "fetch_links": fetch_links,
            "nesting_depths_per_field": (
                nesting_depths_per_field if fetch_links else None
            ),
        }
        # Project solo si hay projection
        if projection is not None:
            kwargs["projection"] = projection
        return kwargs

    async def build_filter_query(
        self,
        search: Optional[str],
        search_fields: List[str],
        filters: dict = None,
<<<<<<< HEAD
        fetch_links: bool = False,
=======
        **kwargs,
>>>>>>> 01eb967f
    ) -> FindMany[Document]:
        exprs = []
        if search and search_fields:
            exprs.append(
                Or(
                    *[
                        RegEx(
                            getattr(self.model, f),
                            f".*{search}.*",
                            options="i",
                        )
                        for f in search_fields
                    ]
                )
            )
        for k, v in (filters or {}).items():
            if hasattr(self.model, k):
                exprs.append(getattr(self.model, k) == v)
<<<<<<< HEAD

        if exprs:
            return self.model.find(*exprs, fetch_links=fetch_links)
        return self.model.find(fetch_links=fetch_links)
=======
        query = self.model.find(*exprs, **self._get_query_kwargs(**kwargs))
        return query
>>>>>>> 01eb967f

    async def paginate(
        self, query: FindMany[Document], page: int, count: int
    ) -> tuple[List[Document], int]:
        total = await query.count()
        items = await query.skip(count * (page - 1)).limit(count).to_list()
        return items, total

    async def get_by_id(
        self,
        obj_id: str,
        **kwargs,
    ) -> Optional[Document]:
        query = self.model.find_one(
            self.model.id == obj_id, **self._get_query_kwargs(**kwargs)
        )
        return await query

    async def get_by_field(
        self,
        field_name: str,
        value: Any,
<<<<<<< HEAD
        fetch_links: bool = False,
=======
        **kwargs,
>>>>>>> 01eb967f
    ) -> Optional[Document]:
        if not hasattr(self.model, field_name):
            raise AttributeError(
                f"{self.model.__name__} no tiene el campo '{field_name}'"
            )
        query = self.model.find_one(
            getattr(self.model, field_name) == value,
            **self._get_query_kwargs(**kwargs),
        )
        return await query

    async def get_by_fields(
        self,
        filters: Dict[str, Any],
        **kwargs,
    ) -> Optional[Document]:
        exprs = [
            getattr(self.model, f) == v
            for f, v in filters.items()
            if hasattr(self.model, f)
        ]
        if not exprs:
            return None
        query = self.model.find_one(*exprs, **self._get_query_kwargs(**kwargs))
        return await query

    async def list_all(
<<<<<<< HEAD
        self, fetch_links: bool = False
    ) -> List[Document]:
        return await self.model.find_all(
            fetch_links=fetch_links,
        ).to_list()
=======
        self,
        **kwargs,
    ) -> List[Document]:
        query = self.model.find_all(**self._get_query_kwargs(**kwargs))
        return await query.to_list()
>>>>>>> 01eb967f

    async def create(self, obj: Union[Document, Dict[str, Any]]) -> Document:
        if isinstance(obj, dict):
            obj = self.model(**obj)
        await obj.insert()
        return obj

    async def update(self, obj: Document, data: Dict[str, Any]) -> Document:
        for key, value in data.items():
            setattr(obj, key, value)
        await obj.save()
        return obj

    async def delete(self, obj: Document) -> None:
        await obj.delete()<|MERGE_RESOLUTION|>--- conflicted
+++ resolved
@@ -1,9 +1,6 @@
 from typing import Any, Dict, List, Optional, Type, Union
 
-<<<<<<< HEAD
-=======
 from pydantic import BaseModel
->>>>>>> 01eb967f
 from beanie import Document
 from beanie.odm.queries.find import FindMany
 from beanie.operators import Or, RegEx
@@ -34,11 +31,7 @@
         search: Optional[str],
         search_fields: List[str],
         filters: dict = None,
-<<<<<<< HEAD
-        fetch_links: bool = False,
-=======
         **kwargs,
->>>>>>> 01eb967f
     ) -> FindMany[Document]:
         exprs = []
         if search and search_fields:
@@ -57,15 +50,8 @@
         for k, v in (filters or {}).items():
             if hasattr(self.model, k):
                 exprs.append(getattr(self.model, k) == v)
-<<<<<<< HEAD
-
-        if exprs:
-            return self.model.find(*exprs, fetch_links=fetch_links)
-        return self.model.find(fetch_links=fetch_links)
-=======
         query = self.model.find(*exprs, **self._get_query_kwargs(**kwargs))
         return query
->>>>>>> 01eb967f
 
     async def paginate(
         self, query: FindMany[Document], page: int, count: int
@@ -88,11 +74,7 @@
         self,
         field_name: str,
         value: Any,
-<<<<<<< HEAD
-        fetch_links: bool = False,
-=======
         **kwargs,
->>>>>>> 01eb967f
     ) -> Optional[Document]:
         if not hasattr(self.model, field_name):
             raise AttributeError(
@@ -120,19 +102,11 @@
         return await query
 
     async def list_all(
-<<<<<<< HEAD
-        self, fetch_links: bool = False
-    ) -> List[Document]:
-        return await self.model.find_all(
-            fetch_links=fetch_links,
-        ).to_list()
-=======
         self,
         **kwargs,
     ) -> List[Document]:
         query = self.model.find_all(**self._get_query_kwargs(**kwargs))
         return await query.to_list()
->>>>>>> 01eb967f
 
     async def create(self, obj: Union[Document, Dict[str, Any]]) -> Document:
         if isinstance(obj, dict):
