# app/services/base.py
from typing import Any, Dict, List, Optional

from fastapi import Request
from pydantic import BaseModel


from ..repository.base import BaseRepository
from ...exceptions.api_exceptions import (
    NotFoundException,
    DatabaseIntegrityException,
)


class BaseService:
    repository: BaseRepository
    search_fields: List[str] = []
<<<<<<< HEAD
    duplicate_check_fields: List[str] = []
=======
    relations_model: False
>>>>>>> 8defcc91

    def __init__(
        self, repository: BaseRepository, request: Optional[Request] = None
    ):
        self.repository = repository
        self.request = request

    async def _check_duplicate(self, data: Dict[str, Any], fields: List[str]):
        filters = {f: data[f] for f in fields if f in data}
        if not filters:
            return

        existing = await self.repository.get_by_fields(filters)
        if existing:
            raise DatabaseIntegrityException(
                message="Registro ya existe",
                data=filters,
            )

    def get_relations_model(self):
        """
        Retorna el modelo de relaciones a aplicar en la consulta.
        """
        return self.relations_model

    def get_filters(
        self,
        filters: Optional[Dict[str, Any]] = None,
    ) -> Dict[str, Any]:
        """
        Construye y retorna un diccionario con los filtros a aplicar.

        - Puede ser sobreescrito en servicios hijos para lógica específica.
        - Permite validar, limpiar o transformar filtros.
        """
        filters = filters or {}
        # Aquí puedes agregar lógica común o genérica para todos servicios

        return filters

    async def retrieve(self, id: str) -> Any:  # Retorna ODM
        relations = self.get_relations_model()
        obj = await self.repository.get_by_id(id, fetch_links=relations)
        if not obj:
            raise NotFoundException(f"id={id} no encontrado")
        return obj

    async def list(
        self,
        search: Optional[str] = None,
        page: int = 1,
        count: int = 25,
        filters: Optional[Dict[str, Any]] = None,
    ):
        applied_filters = self.get_filters(filters)
        relations = self.get_relations_model()
        query = await self.repository.build_filter_query(
            search=search,
            search_fields=self.search_fields,
            filters=applied_filters,
            fetch_links=relations,
        )
        return await self.repository.paginate(query, page, count)

    async def create(
        self, payload: BaseModel, check_fields: Optional[List[str]] = None
    ) -> Any:
        data = payload.model_dump()
        fields = (
            check_fields
            if check_fields is not None
            else self.duplicate_check_fields
        )
        if fields:
            await self._check_duplicate(data, fields)
        created = await self.repository.create(data)
        return created

    async def update(self, id: str, data: BaseModel) -> Any:
        obj = await self.repository.get_by_id(id, fetch_links=True)
        if not obj:
            raise NotFoundException(f"id={id} no encontrado")
        if isinstance(data, BaseModel):
            data = data.model_dump(exclude_unset=True)
        updated = await self.repository.update(obj, data)
        return updated

    async def delete(self, id: str) -> str:
        obj = await self.repository.get_by_id(id, fetch_links=True)
        if not obj:
            raise NotFoundException(f"id={id} no encontrado")
        await self.repository.delete(obj)
        return "deleted"<|MERGE_RESOLUTION|>--- conflicted
+++ resolved
@@ -15,11 +15,8 @@
 class BaseService:
     repository: BaseRepository
     search_fields: List[str] = []
-<<<<<<< HEAD
     duplicate_check_fields: List[str] = []
-=======
     relations_model: False
->>>>>>> 8defcc91
 
     def __init__(
         self, repository: BaseRepository, request: Optional[Request] = None
